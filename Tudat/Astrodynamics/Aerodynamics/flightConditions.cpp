/*    Copyright (c) 2010-2016, Delft University of Technology
 *    All rigths reserved
 *
 *    This file is part of the Tudat. Redistribution and use in source and
 *    binary forms, with or without modification, are permitted exclusively
 *    under the terms of the Modified BSD license. You should have received
 *    a copy of the license with this file. If not, please or visit:
 *    http://tudat.tudelft.nl/LICENSE.
 */

#include <boost/make_shared.hpp>
#include <boost/shared_ptr.hpp>
#include <boost/bind.hpp>

#include "Tudat/Astrodynamics/Aerodynamics/aerodynamics.h"
#include "Tudat/Astrodynamics/Aerodynamics/flightConditions.h"
#include "Tudat/Astrodynamics/Aerodynamics/standardAtmosphere.h"
#include "Tudat/Astrodynamics/BasicAstrodynamics/oblateSpheroidBodyShapeModel.h"
#include "Tudat/Mathematics/BasicMathematics/mathematicalConstants.h"

namespace tudat
{

namespace aerodynamics
{

//! Constructor, sets objects and functions from which relevant environment and state variables
//! are retrieved.
FlightConditions::FlightConditions(
        const boost::shared_ptr< aerodynamics::AtmosphereModel > atmosphereModel,
        const boost::shared_ptr< basic_astrodynamics::BodyShapeModel > shapeModel,
        const boost::shared_ptr< AerodynamicCoefficientInterface > aerodynamicCoefficientInterface,
        const boost::shared_ptr< reference_frames::AerodynamicAngleCalculator >
        aerodynamicAngleCalculator ):
    atmosphereModel_( atmosphereModel ),
    shapeModel_( shapeModel ),
    aerodynamicCoefficientInterface_( aerodynamicCoefficientInterface ),
    aerodynamicAngleCalculator_( aerodynamicAngleCalculator ),
    currentTime_( TUDAT_NAN )
{
    if( boost::dynamic_pointer_cast< basic_astrodynamics::OblateSpheroidBodyShapeModel >( shapeModel ) != NULL )
    {
        geodeticLatitudeFunction_ = boost::bind(
                    &basic_astrodynamics::OblateSpheroidBodyShapeModel::getGeodeticLatitude,
                    boost::dynamic_pointer_cast< basic_astrodynamics::OblateSpheroidBodyShapeModel >( shapeModel ),
                    _1, 1.0E-4 );
    }
    updateLatitudeAndLongitude_ = 0;

    bodyCenteredPseudoBodyFixedStateFunction_ = boost::bind(
                &reference_frames::AerodynamicAngleCalculator::getCurrentBodyFixedState, aerodynamicAngleCalculator_ );

    if( boost::dynamic_pointer_cast< aerodynamics::StandardAtmosphere >( atmosphereModel_ ) == NULL )
    {
        updateLatitudeAndLongitude_ = 1;
    }

    if( updateLatitudeAndLongitude_ && aerodynamicAngleCalculator_== NULL )
    {
        throw std::runtime_error( "Error when making flight conditions, angles are to be updated, but no calculator is set" );
    }
}

//! Function to set custom dependency of aerodynamic coefficients
void FlightConditions::setAerodynamicCoefficientsIndependentVariableFunction(
        const AerodynamicCoefficientsIndependentVariables independentVariable,
        const boost::function< double( ) > coefficientDependency )
{
    if( ( independentVariable == mach_number_dependent ) ||
            ( independentVariable == angle_of_attack_dependent ) ||
            ( independentVariable == angle_of_sideslip_dependent ) )
    {
        throw std::runtime_error(
                    std::string( "Error when setting aerodynamic coefficient function dependency, value of parameter " ) +
                    boost::lexical_cast< std::string >( independentVariable ) +
                    std::string(", will not  be used." ) );
    }
    else
    {
        customCoefficientDependencies_[ independentVariable ] = coefficientDependency;
    }
}

//! Function to update all flight conditions.
void FlightConditions::updateConditions( const double currentTime )
{
    if( !( currentTime == currentTime_ ) )
    {
        currentTime_ = currentTime;

        // Update aerodynamic angles (but not angles w.r.t. body-fixed frame).
        if( aerodynamicAngleCalculator_!= NULL )
        {
            aerodynamicAngleCalculator_->update( currentTime, false );
        }

        // Calculate state of vehicle in global frame and corotating frame.
        currentBodyCenteredPseudoBodyFixedState_ = bodyCenteredPseudoBodyFixedStateFunction_( );

<<<<<<< HEAD
        // Calculate altitute and airspeed of vehicle.
        currentAltitude_ =
                altitudeFunction_( currentBodyCenteredPseudoBodyFixedState_.segment( 0, 3 ) );
        currentAirspeed_ = currentBodyCenteredPseudoBodyFixedState_.segment( 3, 3 ).norm( );



        // Update latitude and longitude (if required)
    	if( true ) // Force update!
        {
            currentLatitude_ = aerodynamicAngleCalculator_->getAerodynamicAngle(
                        reference_frames::latitude_angle );
            currentLongitude_ = aerodynamicAngleCalculator_->getAerodynamicAngle(
                        reference_frames::longitude_angle );
        }

        // Update density
        currentDensity_ = atmosphereModel_->getDensity( currentAltitude_, currentLongitude_,
                                                        currentLatitude_, currentTime_ );

=======
>>>>>>> 54164839
        updateAerodynamicCoefficientInput( );

        // Update angles from aerodynamic to body-fixed frame (if relevant).
        if( aerodynamicAngleCalculator_!= NULL )
        {
            aerodynamicAngleCalculator_->update( currentTime, true );
            updateAerodynamicCoefficientInput( );
        }

        // Update aerodynamic coefficients.
        aerodynamicCoefficientInterface_->updateCurrentCoefficients(
                    aerodynamicCoefficientIndependentVariables_ );
    }

//    // Update airspeed as a consequence of wind presence.
//    windModelPointer_->updateWindModel(
//                currentAltitude_ ,
//                currentBodyCenteredPseudoBodyFixedState_ ,
//                currentLongitude_ ,
//                currentLatitude_ );

//    currentAirspeedVectorInRotatingFrame_
//            = windModelPointer_->getAirspeedVector( );
//    currentWindspeedVectorInLocalVerticalFrame_
//            = windModelPointer_->getWindspeedVectorInLocalVerticalFrame();
//    currentWindspeedVectorInRotatingFrame_
//            = windModelPointer_->getWindspeedVector( );
//    currentGroundspeedVectorInRotatingFrame_
//            = windModelPointer_->getGroundspeedVector( );

//    currentAirspeed_
//            = currentAirspeedVectorInRotatingFrame_.norm( );
//    currentWindspeed_
//            = currentWindspeedVectorInRotatingFrame_.norm( );
//    currentGroundspeed_
//            = currentGroundspeedVectorInRotatingFrame_.norm( );

//    //! Temporary replace the velocity state (originally groundspeed in the rotating frame)
//    //! by the airspeed vector in the rotating frame.
//    currentBodyCenteredPseudoBodyFixedState_[3]
//            = currentAirspeedVectorInRotatingFrame_[0];
//    currentBodyCenteredPseudoBodyFixedState_[4]
//            = currentAirspeedVectorInRotatingFrame_[1];
//    currentBodyCenteredPseudoBodyFixedState_[5]
//            = currentAirspeedVectorInRotatingFrame_[2];

//    //! Update aerodynamic/geometric angles again such that the flight path angle, heading angle,
//    //! angle of attack, angle of sideslip and bank angle are all defined with respect to airspeed.
//    if( aerodynamicAngleCalculator_!= NULL )
//    {
//        aerodynamicAngleCalculator_->update( currentTime_ , 1 );
//    }

//    //! Replace back the velocity state with the groundspeed in the rotating frame.
//    currentBodyCenteredPseudoBodyFixedState_[3]
//            = currentGroundspeedVectorInRotatingFrame_[0];
//    currentBodyCenteredPseudoBodyFixedState_[4]
//            = currentGroundspeedVectorInRotatingFrame_[1];
//    currentBodyCenteredPseudoBodyFixedState_[5]
//            = currentGroundspeedVectorInRotatingFrame_[2];

//    // Update density
//    currentDensity_ = atmosphereModel_->getDensity( currentAltitude_, currentLongitude_, currentLatitude_, currentTime_ );
       
}

void FlightConditions::updateAerodynamicCoefficientInput( )
{
    aerodynamicCoefficientIndependentVariables_.clear( );

    // Calculate independent variables for aerodynamic coefficients.
    for( unsigned int i = 0; i < aerodynamicCoefficientInterface_->
         getNumberOfIndependentVariables( ); i++ )
    {
        switch( aerodynamicCoefficientInterface_->getIndependentVariableName( i ) )
        {
        //Calculate Mach number if needed.
        case mach_number_dependent:
            aerodynamicCoefficientIndependentVariables_.push_back( getCurrentMachNumber( ) );
            break;
        //Get angle of attack if needed.
        case angle_of_attack_dependent:

            if( aerodynamicAngleCalculator_== NULL )
            {
                throw std::runtime_error( "Error, aerodynamic angle calculator is null, but require angle of attack" );
            }
            aerodynamicCoefficientIndependentVariables_.push_back(
                        aerodynamicAngleCalculator_->getAerodynamicAngle(
                            reference_frames::angle_of_attack ) );
            break;
        //Get angle of sideslip if needed.
        case angle_of_sideslip_dependent:
            if( aerodynamicAngleCalculator_== NULL )
            {
                throw std::runtime_error( "Error, aerodynamic angle calculator is null, but require angle of sideslip" );
            }
            aerodynamicCoefficientIndependentVariables_.push_back(
                        aerodynamicAngleCalculator_->getAerodynamicAngle(
                            reference_frames::angle_of_sideslip ) );
            break;
        default:
            if( customCoefficientDependencies_.count(
                        aerodynamicCoefficientInterface_->getIndependentVariableName( i ) ) == 0 )
            {
                throw std::runtime_error( "Error, did not recognize aerodynamic coefficient dependency "
                                          + boost::lexical_cast< std::string >(
                                              aerodynamicCoefficientInterface_->getIndependentVariableName( i ) ) );
            }
            else
            {
                aerodynamicCoefficientIndependentVariables_.push_back(
                            customCoefficientDependencies_.at(
                                aerodynamicCoefficientInterface_->getIndependentVariableName( i ) )( ) );
            }
        }
    }
}

//! Function to set the angle of attack to trimmed conditions.
boost::shared_ptr< TrimOrientationCalculator > setTrimmedConditions(
        const boost::shared_ptr< FlightConditions > flightConditions )
{
    // Create trim object.
    boost::shared_ptr< TrimOrientationCalculator > trimOrientation =
            boost::make_shared< TrimOrientationCalculator >(
                flightConditions->getAerodynamicCoefficientInterface( ) );

    // Create angle-of-attack function from trim object.
    boost::function< std::vector< double >( ) > untrimmedIndependentVariablesFunction =
            boost::bind( &FlightConditions::getAerodynamicCoefficientIndependentVariables,
                         flightConditions );
    flightConditions->getAerodynamicAngleCalculator( )->setOrientationAngleFunctions(
                boost::bind( &TrimOrientationCalculator::findTrimAngleOfAttackFromFunction, trimOrientation,
                             untrimmedIndependentVariablesFunction ) );

    return trimOrientation;
}

} // namespace aerodynamics

} // namespace tudat<|MERGE_RESOLUTION|>--- conflicted
+++ resolved
@@ -97,7 +97,6 @@
         // Calculate state of vehicle in global frame and corotating frame.
         currentBodyCenteredPseudoBodyFixedState_ = bodyCenteredPseudoBodyFixedStateFunction_( );
 
-<<<<<<< HEAD
         // Calculate altitute and airspeed of vehicle.
         currentAltitude_ =
                 altitudeFunction_( currentBodyCenteredPseudoBodyFixedState_.segment( 0, 3 ) );
@@ -118,8 +117,6 @@
         currentDensity_ = atmosphereModel_->getDensity( currentAltitude_, currentLongitude_,
                                                         currentLatitude_, currentTime_ );
 
-=======
->>>>>>> 54164839
         updateAerodynamicCoefficientInput( );
 
         // Update angles from aerodynamic to body-fixed frame (if relevant).
