--- conflicted
+++ resolved
@@ -7,12 +7,8 @@
  *    a copy of the license with this file. If not, please or visit:
  *    http://tudat.tudelft.nl/LICENSE.
  */
-<<<<<<< HEAD
 
 #include <boost/make_shared.hpp>
-=======
-#include <iostream>
->>>>>>> 437957c8
 #include <boost/shared_ptr.hpp>
 #include <boost/bind.hpp>
 
@@ -98,11 +94,10 @@
                 altitudeFunction_( currentBodyCenteredPseudoBodyFixedState_.segment( 0, 3 ) );
         currentAirspeed_ = currentBodyCenteredPseudoBodyFixedState_.segment( 3, 3 ).norm( );
 
-<<<<<<< HEAD
 
 
         // Update latitude and longitude (if required)
-        if( updateLatitudeAndLongitude_ )
+    	if( true ) // Force update!
         {
             currentLatitude_ = aerodynamicAngleCalculator_->getAerodynamicAngle(
                         reference_frames::latitude_angle );
@@ -126,74 +121,63 @@
         // Update aerodynamic coefficients.
         aerodynamicCoefficientInterface_->updateCurrentCoefficients(
                     aerodynamicCoefficientIndependentVariables_ );
-=======
-    // Update latitude and longitude (if required)
-    if( true ) // Force update!
-    {
-        currentLatitude_ = aerodynamicAngleCalculator_->getAerodynamicAngle(
-                    reference_frames::latitude_angle );
-        currentLongitude_ = aerodynamicAngleCalculator_->getAerodynamicAngle(
-                    reference_frames::longitude_angle );
->>>>>>> 437957c8
-    }
-}
-
-<<<<<<< HEAD
+    }
+
+//    // Update airspeed as a consequence of wind presence.
+//    windModelPointer_->updateWindModel(
+//                currentAltitude_ ,
+//                currentBodyCenteredPseudoBodyFixedState_ ,
+//                currentLongitude_ ,
+//                currentLatitude_ );
+
+//    currentAirspeedVectorInRotatingFrame_
+//            = windModelPointer_->getAirspeedVector( );
+//    currentWindspeedVectorInLocalVerticalFrame_
+//            = windModelPointer_->getWindspeedVectorInLocalVerticalFrame();
+//    currentWindspeedVectorInRotatingFrame_
+//            = windModelPointer_->getWindspeedVector( );
+//    currentGroundspeedVectorInRotatingFrame_
+//            = windModelPointer_->getGroundspeedVector( );
+
+//    currentAirspeed_
+//            = currentAirspeedVectorInRotatingFrame_.norm( );
+//    currentWindspeed_
+//            = currentWindspeedVectorInRotatingFrame_.norm( );
+//    currentGroundspeed_
+//            = currentGroundspeedVectorInRotatingFrame_.norm( );
+
+//    //! Temporary replace the velocity state (originally groundspeed in the rotating frame)
+//    //! by the airspeed vector in the rotating frame.
+//    currentBodyCenteredPseudoBodyFixedState_[3]
+//            = currentAirspeedVectorInRotatingFrame_[0];
+//    currentBodyCenteredPseudoBodyFixedState_[4]
+//            = currentAirspeedVectorInRotatingFrame_[1];
+//    currentBodyCenteredPseudoBodyFixedState_[5]
+//            = currentAirspeedVectorInRotatingFrame_[2];
+
+//    //! Update aerodynamic/geometric angles again such that the flight path angle, heading angle,
+//    //! angle of attack, angle of sideslip and bank angle are all defined with respect to airspeed.
+//    if( aerodynamicAngleCalculator_!= NULL )
+//    {
+//        aerodynamicAngleCalculator_->update( currentTime_ , 1 );
+//    }
+
+//    //! Replace back the velocity state with the groundspeed in the rotating frame.
+//    currentBodyCenteredPseudoBodyFixedState_[3]
+//            = currentGroundspeedVectorInRotatingFrame_[0];
+//    currentBodyCenteredPseudoBodyFixedState_[4]
+//            = currentGroundspeedVectorInRotatingFrame_[1];
+//    currentBodyCenteredPseudoBodyFixedState_[5]
+//            = currentGroundspeedVectorInRotatingFrame_[2];
+
+//    // Update density
+//    currentDensity_ = atmosphereModel_->getDensity( currentAltitude_, currentLongitude_, currentLatitude_, currentTime_ );
+       
+}
+
 void FlightConditions::updateAerodynamicCoefficientInput( )
 {
     aerodynamicCoefficientIndependentVariables_.clear( );
-=======
-    // Update airspeed as a consequence of wind presence.
-    windModelPointer_->updateWindModel(
-                currentAltitude_ ,
-                currentBodyCenteredPseudoBodyFixedState_ ,
-                currentLongitude_ ,
-                currentLatitude_ );
-
-    currentAirspeedVectorInRotatingFrame_
-            = windModelPointer_->getAirspeedVector( );
-    currentWindspeedVectorInLocalVerticalFrame_
-            = windModelPointer_->getWindspeedVectorInLocalVerticalFrame();
-    currentWindspeedVectorInRotatingFrame_
-            = windModelPointer_->getWindspeedVector( );
-    currentGroundspeedVectorInRotatingFrame_
-            = windModelPointer_->getGroundspeedVector( );
-
-    currentAirspeed_
-            = currentAirspeedVectorInRotatingFrame_.norm( );
-    currentWindspeed_
-            = currentWindspeedVectorInRotatingFrame_.norm( );
-    currentGroundspeed_
-            = currentGroundspeedVectorInRotatingFrame_.norm( );
-
-    //! Temporary replace the velocity state (originally groundspeed in the rotating frame)
-    //! by the airspeed vector in the rotating frame.
-    currentBodyCenteredPseudoBodyFixedState_[3]
-            = currentAirspeedVectorInRotatingFrame_[0];
-    currentBodyCenteredPseudoBodyFixedState_[4]
-            = currentAirspeedVectorInRotatingFrame_[1];
-    currentBodyCenteredPseudoBodyFixedState_[5]
-            = currentAirspeedVectorInRotatingFrame_[2];
-
-    //! Update aerodynamic/geometric angles again such that the flight path angle, heading angle,
-    //! angle of attack, angle of sideslip and bank angle are all defined with respect to airspeed.
-    if( aerodynamicAngleCalculator_!= NULL )
-    {
-        aerodynamicAngleCalculator_->update( );
-    }
-
-    //! Replace back the velocity state with the groundspeed in the rotating frame.
-    currentBodyCenteredPseudoBodyFixedState_[3]
-            = currentGroundspeedVectorInRotatingFrame_[0];
-    currentBodyCenteredPseudoBodyFixedState_[4]
-            = currentGroundspeedVectorInRotatingFrame_[1];
-    currentBodyCenteredPseudoBodyFixedState_[5]
-            = currentGroundspeedVectorInRotatingFrame_[2];
-
-    // Update density
-    currentDensity_ = atmosphereModel_->getDensity( currentAltitude_, currentLongitude_,
-                                                    currentLatitude_, currentTime_ );
->>>>>>> 437957c8
 
     // Calculate independent variables for aerodynamic coefficients.
     for( unsigned int i = 0; i < aerodynamicCoefficientInterface_->
