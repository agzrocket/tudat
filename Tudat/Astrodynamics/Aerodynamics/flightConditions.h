--- conflicted
+++ resolved
@@ -191,7 +191,6 @@
         return aerodynamicAngleCalculator_;
     }
 
-<<<<<<< HEAD
     //! Function to return object from which the aerodynamic coefficients are obtained.
     /*!
      *  Function to return object from which the aerodynamic coefficients are obtained.
@@ -222,7 +221,8 @@
     {
         currentTime_ = currentTime;
         aerodynamicAngleCalculator_->resetCurrentTime( currentTime_ );
-=======
+    }
+
     void setWindModelPointer( boost::shared_ptr< WindModel > windModelPointer )
     {
         windModelPointer_ = windModelPointer;
@@ -236,7 +236,6 @@
     basic_mathematics::Vector6d getCurrentBodyCenteredState( )
     {
         return currentBodyCenteredState_;
->>>>>>> 437957c8
     }
 
 private:
@@ -293,10 +292,9 @@
     //! Boolean setting whether latitude and longitude are to be updated by updateConditions().
     bool updateLatitudeAndLongitude_;
 
-<<<<<<< HEAD
     //! Current list of independent variables of the aerodynamic coefficient interface
     std::vector< double > aerodynamicCoefficientIndependentVariables_;
-=======
+
     //! Wind model pointer.
     boost::shared_ptr< WindModel > windModelPointer_;
 
@@ -323,7 +321,6 @@
 
     //! Current groundspeed-based angle of sideslip.
     double currentFlightPathAngle_;
->>>>>>> 437957c8
 
 };
 
